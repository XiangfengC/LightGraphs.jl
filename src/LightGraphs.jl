__precompile__(true)
module LightGraphs

using GZip
using Distributions: Binomial
using Base.Collections
using LightXML
using ParserCombinator: Parsers.DOT, Parsers.GML
using StatsBase: fit, Histogram

<<<<<<< HEAD
import Base: write, ==, <, *, ≈, isless, issubset, complement, union, intersect,
=======
import Base: write, ==, <, *, isless, issubset, union, intersect,
>>>>>>> 546edcef
            reverse, reverse!, blkdiag, getindex, setindex!, show, print, copy, in,
            sum, size, sparse, eltype, length, ndims, issymmetric, transpose,
            ctranspose, join, start, next, done, eltype, get


# core
export SimpleGraph, Edge, Graph, DiGraph, vertices, edges, src, dst,
fadj, badj, in_edges, out_edges, has_vertex, has_edge, is_directed,
nv, ne, add_edge!, rem_edge!, add_vertex!, add_vertices!,
indegree, outdegree, degree, density, Δ, δ,
Δout, Δin, δout, δin, neighbors, in_neighbors, out_neighbors,
common_neighbors, all_neighbors, has_self_loop, rem_vertex!,
degree_histogram,

# distance
eccentricity, diameter, periphery, radius, center,

# operators
complement, reverse, reverse!, blkdiag, union, intersect,
difference, symmetric_difference,
induced_subgraph, join, tensor_product, cartesian_product,
crosspath,

# graph visit
SimpleGraphVisitor, TrivialGraphVisitor, LogGraphVisitor,
discover_vertex!, open_vertex!, close_vertex!,
examine_neighbor!, visited_vertices, traverse_graph!, traverse_graph_withlog,

# bfs
BreadthFirst, gdistances, gdistances!, bfs_tree, is_bipartite, bipartite_map,

# dfs
DepthFirst, is_cyclic, topological_sort_by_dfs, dfs_tree,

# random
randomwalk, saw, non_backtracking_randomwalk,

# connectivity
connected_components, strongly_connected_components, weakly_connected_components,
is_connected, is_strongly_connected, is_weakly_connected, period,
condensation, attracting_components, neighborhood, egonet, isgraphical,

# cliques
maximal_cliques,

# maximum_adjacency_visit
MaximumAdjacency, AbstractMASVisitor, mincut, maximum_adjacency_visit,

# a-star, dijkstra, bellman-ford, floyd-warshall
a_star, dijkstra_shortest_paths,
bellman_ford_shortest_paths, has_negative_edge_cycle, enumerate_paths,
floyd_warshall_shortest_paths,

# centrality
betweenness_centrality, closeness_centrality, degree_centrality,
indegree_centrality, outdegree_centrality, katz_centrality, pagerank,

# spectral
adjacency_matrix,laplacian_matrix, adjacency_spectrum, laplacian_spectrum,
CombinatorialAdjacency, non_backtracking_matrix, incidence_matrix,
nonbacktrack_embedding, Nonbacktracking,
contract,

# astar
a_star,

# persistence
# readgraph, readgraphml, readgml, writegraphml, writegexf, readdot,
load, save,

# flow
maximum_flow, EdmondsKarpAlgorithm, DinicAlgorithm, BoykovKolmogorovAlgorithm, PushRelabelAlgorithm,
multiroute_flow, KishimotoAlgorithm, ExtendedMultirouteFlowAlgorithm,

# randgraphs
erdos_renyi, watts_strogatz, random_regular_graph, random_regular_digraph, random_configuration_model,
StochasticBlockModel, make_edgestream, nearbipartiteSBM, blockcounts, blockfractions,
stochastic_block_model, barabasi_albert, barabasi_albert!, static_fitness_model, static_scale_free,

#community
modularity, core_periphery_deg,
local_clustering,local_clustering_coefficient, global_clustering_coefficient, triangles,
label_propagation,

#generators
CompleteGraph, StarGraph, PathGraph, WheelGraph, CycleGraph,
CompleteBipartiteGraph, CompleteDiGraph, StarDiGraph, PathDiGraph, Grid,
WheelDiGraph, CycleDiGraph, BinaryTree, DoubleBinaryTree, RoachGraph


"""An optimized graphs package.

Simple graphs (not multi- or hypergraphs) are represented in a memory- and
time-efficient manner with adjacency lists and edge sets. Both directed and
undirected graphs are supported via separate types, and conversion is available
from directed to undirected.

The project goal is to mirror the functionality of robust network and graph
analysis libraries such as NetworkX while being simpler to use and more
efficient than existing Julian graph libraries such as Graphs.jl. It is an
explicit design decision that any data not required for graph manipulation
(attributes and other information, for example) is expected to be stored
outside of the graph structure itself. Such data lends itself to storage in
more traditional and better-optimized mechanisms.
"""
LightGraphs

include("core.jl")
    include("digraph.jl")
    include("graph.jl")
        include("edgeiter.jl")
        include("traversals/graphvisit.jl")
            include("traversals/bfs.jl")
            include("traversals/dfs.jl")
            include("traversals/maxadjvisit.jl")
            include("traversals/randomwalks.jl")
        include("connectivity.jl")
        include("cliques.jl")
        include("distance.jl")
        include("shortestpaths/astar.jl")
        include("shortestpaths/bellman-ford.jl")
        include("shortestpaths/dijkstra.jl")
        include("shortestpaths/floyd-warshall.jl")
        include("spectral.jl")
        include("operators.jl")
        include("persistence/common.jl")
            include("persistence/lg.jl")
            include("persistence/dot.jl")
            include("persistence/gexf.jl")
            include("persistence/gml.jl")
            include("persistence/graphml.jl")
            include("persistence/net.jl")
            include("persistence/jld.jl")
        include("randgraphs.jl")
        include("generators.jl")
        include("centrality/betweenness.jl")
        include("centrality/closeness.jl")
        include("centrality/degree.jl")
        include("centrality/katz.jl")
        include("centrality/pagerank.jl")
        include("community/modularity.jl")
        include("community/label_propagation.jl")
        include("community/core-periphery.jl")
        include("community/clustering.jl")
        include("flow/maximum_flow.jl")
            include("flow/edmonds_karp.jl")
            include("flow/dinic.jl")
            include("flow/boykov_kolmogorov.jl")
            include("flow/push_relabel.jl")
            include("flow/multiroute_flow.jl")
                include("flow/kishimoto.jl")
                include("flow/ext_multiroute_flow.jl")
        include("utils.jl")

end # module<|MERGE_RESOLUTION|>--- conflicted
+++ resolved
@@ -8,11 +8,7 @@
 using ParserCombinator: Parsers.DOT, Parsers.GML
 using StatsBase: fit, Histogram
 
-<<<<<<< HEAD
 import Base: write, ==, <, *, ≈, isless, issubset, complement, union, intersect,
-=======
-import Base: write, ==, <, *, isless, issubset, union, intersect,
->>>>>>> 546edcef
             reverse, reverse!, blkdiag, getindex, setindex!, show, print, copy, in,
             sum, size, sparse, eltype, length, ndims, issymmetric, transpose,
             ctranspose, join, start, next, done, eltype, get
@@ -22,10 +18,9 @@
 export SimpleGraph, Edge, Graph, DiGraph, vertices, edges, src, dst,
 fadj, badj, in_edges, out_edges, has_vertex, has_edge, is_directed,
 nv, ne, add_edge!, rem_edge!, add_vertex!, add_vertices!,
-indegree, outdegree, degree, density, Δ, δ,
+indegree, outdegree, degree, degree_histogram, density, Δ, δ,
 Δout, Δin, δout, δin, neighbors, in_neighbors, out_neighbors,
 common_neighbors, all_neighbors, has_self_loop, rem_vertex!,
-degree_histogram,
 
 # distance
 eccentricity, diameter, periphery, radius, center,
