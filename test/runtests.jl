using LightGraphs
using Base.Test

g1 = PetersenGraph()
g2 = TutteGraph()
g3 = PathGraph(5)
g4 = PathDiGraph(5)
g5 = DiGraph(4)
add_edge!(g5,1,2); add_edge!(g5,2,3); add_edge!(g5,1,3); add_edge!(g5,3,4)

h1 = Graph(5)
h2 = Graph(3)
h3 = Graph()
h4 = DiGraph(7)
h5 = DiGraph()

# self loops
s2 = DiGraph(3)
add_edge!(s2,1,2); add_edge!(s2,2,3); add_edge!(s2,3,3)
s1 = Graph(s2)

r1 = Graph(10,20)
r2 = DiGraph(5,10)

e0 = Edge(2, 3)
e1 = Edge(1, 2)
re1 = Edge(2, 1)

testdir = dirname(@__FILE__)

pdict = readgraph(joinpath(testdir,"testdata","tutte-pathdigraph.jgz"))
p1 = pdict["Tutte"]
p2 = pdict["pathdigraph"]


adjmx1 = [0 1 0; 1 0 1; 0 1 0] # graph
adjmx2 = [0 1 0; 1 0 1; 1 1 0] # digraph
distmx1 = [Inf 2.0 Inf; 2.0 Inf 4.2; Inf 4.2 Inf]
distmx2 = [Inf 2.0 Inf; 3.2 Inf 4.2; 5.5 6.1 Inf]

a1 = Graph(adjmx1)
a2 = DiGraph(adjmx2)

tests = [
<<<<<<< HEAD
=======
    "operators",
    "community/detection",
    "community/modularity",
    "randgraphs",
>>>>>>> bc89cc14
    "graphdigraph",
    "persistence",
    "core",
    "smallgraphs",
    "shortestpaths/astar",
    "shortestpaths/bellman-ford",
    "shortestpaths/dijkstra",
    "shortestpaths/floyd-warshall",
    "distance",
    "spectral",
    "traversals/bfs",
    "traversals/dfs",
    "traversals/maxadjvisit",
    "traversals/graphvisit",
    "traversals/randomwalks",
    "connectivity",
    "cliques",
    "randgraphs",
    "subgraphs",
    "centrality/betweenness",
    "centrality/closeness",
    "centrality/degree",
    "centrality/katz",
    "centrality/pagerank",

    "flow/max-flow-min-cut"
    ]


for t in tests
    tp = joinpath(testdir,"$(t).jl")
    println("running $(tp) ...")
    include(tp)
end<|MERGE_RESOLUTION|>--- conflicted
+++ resolved
@@ -42,17 +42,12 @@
 a2 = DiGraph(adjmx2)
 
 tests = [
-<<<<<<< HEAD
-=======
-    "operators",
-    "community/detection",
-    "community/modularity",
-    "randgraphs",
->>>>>>> bc89cc14
     "graphdigraph",
     "persistence",
     "core",
     "smallgraphs",
+    "operators",
+    "randgraphs",
     "shortestpaths/astar",
     "shortestpaths/bellman-ford",
     "shortestpaths/dijkstra",
@@ -66,6 +61,8 @@
     "traversals/randomwalks",
     "connectivity",
     "cliques",
+    "community/detection",
+    "community/modularity",
     "randgraphs",
     "subgraphs",
     "centrality/betweenness",
