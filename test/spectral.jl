@test adjacency_matrix(g3)[3,2] == 1
@test adjacency_matrix(g3)[2,4] == 0
@test laplacian_matrix(g3)[3,2] == -1
@test laplacian_matrix(g3)[1,3] == 0
@test laplacian_spectrum(g3)[5] == 3.6180339887498945
@test adjacency_spectrum(g3)[1] == -1.732050807568878
@test laplacian_spectrum(g5)[3] == laplacian_spectrum(g5,:both)[3] == 3.0
@test laplacian_spectrum(g5,:in)[3] == 1.0
@test laplacian_spectrum(g5,:out)[3] == 1.0

<<<<<<< HEAD
# check adjacency matrices with self loops
g = copy(g3)
add_edge!(g,1,1)
@test adjacency_matrix(g)[1,1] == 2
=======
g10 = CompleteGraph(10)
B, em = non_backtracking_matrix(g10)
@test length(em) == 2*ne(g10)
@test size(B) == (2*ne(g10),2*ne(g10))
for i=1:10
    @test sum(B[:,i]) == 8
    @test sum(B[i,:]) == 8
end
>>>>>>> bc89cc14

@test_approx_eq_eps(adjacency_spectrum(g5)[3],0.311, 0.001)

@test adjacency_matrix(g3) ==
    adjacency_matrix(g3, :out) ==
    adjacency_matrix(g3, :in) ==
    adjacency_matrix(g3, :both)

@test_throws ErrorException adjacency_matrix(g3, :purple)

#that call signature works
inmat   = adjacency_matrix(g5, :in, Int)
outmat  = adjacency_matrix(g5, :out, Int)
bothmat = adjacency_matrix(g5, :both, Int)

#relations that should be true
@test inmat' == outmat
@test all((bothmat - outmat) .>= 0)
@test all((bothmat - inmat)  .>= 0)

#check properties of the undirected laplacian carry over.
for dir in [:in, :out, :both]
    amat = adjacency_matrix(g5, dir, Float64)
    lmat = laplacian_matrix(g5, dir, Float64)
    @test isa(amat, SparseMatrixCSC{Float64, Int64})
    @test isa(lmat, SparseMatrixCSC{Float64, Int64})
    evals = eigvals(full(lmat))
    @test all(evals .>= -1e-15) # positive semidefinite
    @test_approx_eq_eps minimum(evals) 0 1e-13
end

# GraphMatrices integration tests
if isdefined(:GraphMatrices)
    println("*** Running GraphMatrices tests")
    mat = PathGraph(10)
    onevec = ones(Float64, 10)
    adjmat = CombinatorialAdjacency(mat)
    @test eltype(mat) == Float64
    @test zero(eltype(mat)) == 0.0
    @test eltype(adjmat) == Float64
    @test zero(eltype(adjmat)) == 0.0
    @test sum(abs(adjmat*onevec)) != 0
    lapl = GraphMatrices.CombinatorialLaplacian(adjmat)
    @test_approx_eq_eps(eigs(lapl, which=:LR)[1][1], 3.902, 0.001)
    println("*** Finished GraphMatrices tests")
else
    println("*** GraphMatrices not found - skipping tests")
end<|MERGE_RESOLUTION|>--- conflicted
+++ resolved
@@ -8,12 +8,11 @@
 @test laplacian_spectrum(g5,:in)[3] == 1.0
 @test laplacian_spectrum(g5,:out)[3] == 1.0
 
-<<<<<<< HEAD
 # check adjacency matrices with self loops
 g = copy(g3)
 add_edge!(g,1,1)
 @test adjacency_matrix(g)[1,1] == 2
-=======
+
 g10 = CompleteGraph(10)
 B, em = non_backtracking_matrix(g10)
 @test length(em) == 2*ne(g10)
@@ -22,7 +21,6 @@
     @test sum(B[:,i]) == 8
     @test sum(B[i,:]) == 8
 end
->>>>>>> bc89cc14
 
 @test_approx_eq_eps(adjacency_spectrum(g5)[3],0.311, 0.001)
 
